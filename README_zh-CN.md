<div align="center" xmlns="http://www.w3.org/1999/html">
<!-- logo -->
<p align="center">
  <img src="docs/images/MinerU-logo.png" width="300px" style="vertical-align:middle;">
</p>

<!-- icon -->

[![stars](https://img.shields.io/github/stars/opendatalab/MinerU.svg)](https://github.com/opendatalab/MinerU)
[![forks](https://img.shields.io/github/forks/opendatalab/MinerU.svg)](https://github.com/opendatalab/MinerU)
[![open issues](https://img.shields.io/github/issues-raw/opendatalab/MinerU)](https://github.com/opendatalab/MinerU/issues)
[![issue resolution](https://img.shields.io/github/issues-closed-raw/opendatalab/MinerU)](https://github.com/opendatalab/MinerU/issues)
[![PyPI version](https://img.shields.io/pypi/v/magic-pdf)](https://pypi.org/project/magic-pdf/)
[![PyPI - Python Version](https://img.shields.io/pypi/pyversions/magic-pdf)](https://pypi.org/project/magic-pdf/)
[![Downloads](https://static.pepy.tech/badge/magic-pdf)](https://pepy.tech/project/magic-pdf)
[![Downloads](https://static.pepy.tech/badge/magic-pdf/month)](https://pepy.tech/project/magic-pdf)

[![OpenDataLab](https://img.shields.io/badge/Demo_on_OpenDataLab-blue?logo=data:image/svg+xml;base64,PHN2ZyB3aWR0aD0iMTM0IiBoZWlnaHQ9IjEzNCIgeG1sbnM9Imh0dHA6Ly93d3cudzMub3JnLzIwMDAvc3ZnIj48cGF0aCBkPSJtMTIyLDljMCw1LTQsOS05LDlzLTktNC05LTksNC05LDktOSw5LDQsOSw5eiIgZmlsbD0idXJsKCNhKSIvPjxwYXRoIGQ9Im0xMjIsOWMwLDUtNCw5LTksOXMtOS00LTktOSw0LTksOS05LDksNCw5LDl6IiBmaWxsPSIjMDEwMTAxIi8+PHBhdGggZD0ibTkxLDE4YzAsNS00LDktOSw5cy05LTQtOS05LDQtOSw5LTksOSw0LDksOXoiIGZpbGw9InVybCgjYikiLz48cGF0aCBkPSJtOTEsMThjMCw1LTQsOS05LDlzLTktNC05LTksNC05LDktOSw5LDQsOSw5eiIgZmlsbD0iIzAxMDEwMSIvPjxwYXRoIGZpbGwtcnVsZT0iZXZlbm9kZCIgY2xpcC1ydWxlPSJldmVub2RkIiBkPSJtMzksNjJjMCwxNiw4LDMwLDIwLDM4LDctNiwxMi0xNiwxMi0yNlY0OWMwLTQsMy03LDYtOGw0Ni0xMmM1LTEsMTEsMywxMSw4djMxYzAsMzctMzAsNjYtNjYsNjYtMzcsMC02Ni0zMC02Ni02NlY0NmMwLTQsMy03LDYtOGwyMC02YzUtMSwxMSwzLDExLDh2MjF6bS0yOSw2YzAsMTYsNiwzMCwxNyw0MCwzLDEsNSwxLDgsMSw1LDAsMTAtMSwxNS0zQzM3LDk1LDI5LDc5LDI5LDYyVjQybC0xOSw1djIweiIgZmlsbD0idXJsKCNjKSIvPjxwYXRoIGZpbGwtcnVsZT0iZXZlbm9kZCIgY2xpcC1ydWxlPSJldmVub2RkIiBkPSJtMzksNjJjMCwxNiw4LDMwLDIwLDM4LDctNiwxMi0xNiwxMi0yNlY0OWMwLTQsMy03LDYtOGw0Ni0xMmM1LTEsMTEsMywxMSw4djMxYzAsMzctMzAsNjYtNjYsNjYtMzcsMC02Ni0zMC02Ni02NlY0NmMwLTQsMy03LDYtOGwyMC02YzUtMSwxMSwzLDExLDh2MjF6bS0yOSw2YzAsMTYsNiwzMCwxNyw0MCwzLDEsNSwxLDgsMSw1LDAsMTAtMSwxNS0zQzM3LDk1LDI5LDc5LDI5LDYyVjQybC0xOSw1djIweiIgZmlsbD0iIzAxMDEwMSIvPjxkZWZzPjxsaW5lYXJHcmFkaWVudCBpZD0iYSIgeDE9Ijg0IiB5MT0iNDEiIHgyPSI3NSIgeTI9IjEyMCIgZ3JhZGllbnRVbml0cz0idXNlclNwYWNlT25Vc2UiPjxzdG9wIHN0b3AtY29sb3I9IiNmZmYiLz48c3RvcCBvZmZzZXQ9IjEiIHN0b3AtY29sb3I9IiMyZTJlMmUiLz48L2xpbmVhckdyYWRpZW50PjxsaW5lYXJHcmFkaWVudCBpZD0iYiIgeDE9Ijg0IiB5MT0iNDEiIHgyPSI3NSIgeTI9IjEyMCIgZ3JhZGllbnRVbml0cz0idXNlclNwYWNlT25Vc2UiPjxzdG9wIHN0b3AtY29sb3I9IiNmZmYiLz48c3RvcCBvZmZzZXQ9IjEiIHN0b3AtY29sb3I9IiMyZTJlMmUiLz48L2xpbmVhckdyYWRpZW50PjxsaW5lYXJHcmFkaWVudCBpZD0iYyIgeDE9Ijg0IiB5MT0iNDEiIHgyPSI3NSIgeTI9IjEyMCIgZ3JhZGllbnRVbml0cz0idXNlclNwYWNlT25Vc2UiPjxzdG9wIHN0b3AtY29sb3I9IiNmZmYiLz48c3RvcCBvZmZzZXQ9IjEiIHN0b3AtY29sb3I9IiMyZTJlMmUiLz48L2xpbmVhckdyYWRpZW50PjwvZGVmcz48L3N2Zz4=&labelColor=white)](https://mineru.net/OpenSourceTools/Extractor?source=github)
[![ModelScope](https://img.shields.io/badge/Demo_on_ModelScope-purple?logo=data:image/svg+xml;base64,PHN2ZyB3aWR0aD0iMjIzIiBoZWlnaHQ9IjIwMCIgeG1sbnM9Imh0dHA6Ly93d3cudzMub3JnLzIwMDAvc3ZnIj4KCiA8Zz4KICA8dGl0bGU+TGF5ZXIgMTwvdGl0bGU+CiAgPHBhdGggaWQ9InN2Z18xNCIgZmlsbD0iIzYyNGFmZiIgZD0ibTAsODkuODRsMjUuNjUsMGwwLDI1LjY0OTk5bC0yNS42NSwwbDAsLTI1LjY0OTk5eiIvPgogIDxwYXRoIGlkPSJzdmdfMTUiIGZpbGw9IiM2MjRhZmYiIGQ9Im05OS4xNCwxMTUuNDlsMjUuNjUsMGwwLDI1LjY1bC0yNS42NSwwbDAsLTI1LjY1eiIvPgogIDxwYXRoIGlkPSJzdmdfMTYiIGZpbGw9IiM2MjRhZmYiIGQ9Im0xNzYuMDksMTQxLjE0bC0yNS42NDk5OSwwbDAsMjIuMTlsNDcuODQsMGwwLC00Ny44NGwtMjIuMTksMGwwLDI1LjY1eiIvPgogIDxwYXRoIGlkPSJzdmdfMTciIGZpbGw9IiMzNmNmZDEiIGQ9Im0xMjQuNzksODkuODRsMjUuNjUsMGwwLDI1LjY0OTk5bC0yNS42NSwwbDAsLTI1LjY0OTk5eiIvPgogIDxwYXRoIGlkPSJzdmdfMTgiIGZpbGw9IiMzNmNmZDEiIGQ9Im0wLDY0LjE5bDI1LjY1LDBsMCwyNS42NWwtMjUuNjUsMGwwLC0yNS42NXoiLz4KICA8cGF0aCBpZD0ic3ZnXzE5IiBmaWxsPSIjNjI0YWZmIiBkPSJtMTk4LjI4LDg5Ljg0bDI1LjY0OTk5LDBsMCwyNS42NDk5OWwtMjUuNjQ5OTksMGwwLC0yNS42NDk5OXoiLz4KICA8cGF0aCBpZD0ic3ZnXzIwIiBmaWxsPSIjMzZjZmQxIiBkPSJtMTk4LjI4LDY0LjE5bDI1LjY0OTk5LDBsMCwyNS42NWwtMjUuNjQ5OTksMGwwLC0yNS42NXoiLz4KICA8cGF0aCBpZD0ic3ZnXzIxIiBmaWxsPSIjNjI0YWZmIiBkPSJtMTUwLjQ0LDQybDAsMjIuMTlsMjUuNjQ5OTksMGwwLDI1LjY1bDIyLjE5LDBsMCwtNDcuODRsLTQ3Ljg0LDB6Ii8+CiAgPHBhdGggaWQ9InN2Z18yMiIgZmlsbD0iIzM2Y2ZkMSIgZD0ibTczLjQ5LDg5Ljg0bDI1LjY1LDBsMCwyNS42NDk5OWwtMjUuNjUsMGwwLC0yNS42NDk5OXoiLz4KICA8cGF0aCBpZD0ic3ZnXzIzIiBmaWxsPSIjNjI0YWZmIiBkPSJtNDcuODQsNjQuMTlsMjUuNjUsMGwwLC0yMi4xOWwtNDcuODQsMGwwLDQ3Ljg0bDIyLjE5LDBsMCwtMjUuNjV6Ii8+CiAgPHBhdGggaWQ9InN2Z18yNCIgZmlsbD0iIzYyNGFmZiIgZD0ibTQ3Ljg0LDExNS40OWwtMjIuMTksMGwwLDQ3Ljg0bDQ3Ljg0LDBsMCwtMjIuMTlsLTI1LjY1LDBsMCwtMjUuNjV6Ii8+CiA8L2c+Cjwvc3ZnPg==&labelColor=white)](https://www.modelscope.cn/studios/OpenDataLab/MinerU)
[![HuggingFace](https://img.shields.io/badge/Demo_on_HuggingFace-yellow.svg?logo=data:image/png;base64,iVBORw0KGgoAAAANSUhEUgAAAF8AAABYCAMAAACkl9t/AAAAk1BMVEVHcEz/nQv/nQv/nQr/nQv/nQr/nQv/nQv/nQr/wRf/txT/pg7/yRr/rBD/zRz/ngv/oAz/zhz/nwv/txT/ngv/0B3+zBz/nQv/0h7/wxn/vRb/thXkuiT/rxH/pxD/ogzcqyf/nQvTlSz/czCxky7/SjifdjT/Mj3+Mj3wMj15aTnDNz+DSD9RTUBsP0FRO0Q6O0WyIxEIAAAAGHRSTlMADB8zSWF3krDDw8TJ1NbX5efv8ff9/fxKDJ9uAAAGKklEQVR42u2Z63qjOAyGC4RwCOfB2JAGqrSb2WnTw/1f3UaWcSGYNKTdf/P+mOkTrE+yJBulvfvLT2A5ruenaVHyIks33npl/6C4s/ZLAM45SOi/1FtZPyFur1OYofBX3w7d54Bxm+E8db+nDr12ttmESZ4zludJEG5S7TO72YPlKZFyE+YCYUJTBZsMiNS5Sd7NlDmKM2Eg2JQg8awbglfqgbhArjxkS7dgp2RH6hc9AMLdZYUtZN5DJr4molC8BfKrEkPKEnEVjLbgW1fLy77ZVOJagoIcLIl+IxaQZGjiX597HopF5CkaXVMDO9Pyix3AFV3kw4lQLCbHuMovz8FallbcQIJ5Ta0vks9RnolbCK84BtjKRS5uA43hYoZcOBGIG2Epbv6CvFVQ8m8loh66WNySsnN7htL58LNp+NXT8/PhXiBXPMjLSxtwp8W9f/1AngRierBkA+kk/IpUSOeKByzn8y3kAAAfh//0oXgV4roHm/kz4E2z//zRc3/lgwBzbM2mJxQEa5pqgX7d1L0htrhx7LKxOZlKbwcAWyEOWqYSI8YPtgDQVjpB5nvaHaSnBaQSD6hweDi8PosxD6/PT09YY3xQA7LTCTKfYX+QHpA0GCcqmEHvr/cyfKQTEuwgbs2kPxJEB0iNjfJcCTPyocx+A0griHSmADiC91oNGVwJ69RudYe65vJmoqfpul0lrqXadW0jFKH5BKwAeCq+Den7s+3zfRJzA61/Uj/9H/VzLKTx9jFPPdXeeP+L7WEvDLAKAIoF8bPTKT0+TM7W8ePj3Rz/Yn3kOAp2f1Kf0Weony7pn/cPydvhQYV+eFOfmOu7VB/ViPe34/EN3RFHY/yRuT8ddCtMPH/McBAT5s+vRde/gf2c/sPsjLK+m5IBQF5tO+h2tTlBGnP6693JdsvofjOPnnEHkh2TnV/X1fBl9S5zrwuwF8NFrAVJVwCAPTe8gaJlomqlp0pv4Pjn98tJ/t/fL++6unpR1YGC2n/KCoa0tTLoKiEeUPDl94nj+5/Tv3/eT5vBQ60X1S0oZr+IWRR8Ldhu7AlLjPISlJcO9vrFotky9SpzDequlwEir5beYAc0R7D9KS1DXva0jhYRDXoExPdc6yw5GShkZXe9QdO/uOvHofxjrV/TNS6iMJS+4TcSTgk9n5agJdBQbB//IfF/HpvPt3Tbi7b6I6K0R72p6ajryEJrENW2bbeVUGjfgoals4L443c7BEE4mJO2SpbRngxQrAKRudRzGQ8jVOL2qDVjjI8K1gc3TIJ5KiFZ1q+gdsARPB4NQS4AjwVSt72DSoXNyOWUrU5mQ9nRYyjp89Xo7oRI6Bga9QNT1mQ/ptaJq5T/7WcgAZywR/XlPGAUDdet3LE+qS0TI+g+aJU8MIqjo0Kx8Ly+maxLjJmjQ18rA0YCkxLQbUZP1WqdmyQGJLUm7VnQFqodmXSqmRrdVpqdzk5LvmvgtEcW8PMGdaS23EOWyDVbACZzUJPaqMbjDxpA3Qrgl0AikimGDbqmyT8P8NOYiqrldF8rX+YN7TopX4UoHuSCYY7cgX4gHwclQKl1zhx0THf+tCAUValzjI7Wg9EhptrkIcfIJjA94evOn8B2eHaVzvBrnl2ig0So6hvPaz0IGcOvTHvUIlE2+prqAxLSQxZlU2stql1NqCCLdIiIN/i1DBEHUoElM9dBravbiAnKqgpi4IBkw+utSPIoBijDXJipSVV7MpOEJUAc5Qmm3BnUN+w3hteEieYKfRZSIUcXKMVf0u5wD4EwsUNVvZOtUT7A2GkffHjByWpHqvRBYrTV72a6j8zZ6W0DTE86Hn04bmyWX3Ri9WH7ZU6Q7h+ZHo0nHUAcsQvVhXRDZHChwiyi/hnPuOsSEF6Exk3o6Y9DT1eZ+6cASXk2Y9k+6EOQMDGm6WBK10wOQJCBwren86cPPWUcRAnTVjGcU1LBgs9FURiX/e6479yZcLwCBmTxiawEwrOcleuu12t3tbLv/N4RLYIBhYexm7Fcn4OJcn0+zc+s8/VfPeddZHAGN6TT8eGczHdR/Gts1/MzDkThr23zqrVfAMFT33Nx1RJsx1k5zuWILLnG/vsH+Fv5D4NTVcp1Gzo8AAAAAElFTkSuQmCC&labelColor=white)](https://huggingface.co/spaces/opendatalab/MinerU)
[![Colab](https://colab.research.google.com/assets/colab-badge.svg)](https://colab.research.google.com/gist/myhloli/3b3a00a4a0a61577b6c30f989092d20d/mineru_demo.ipynb)
[![Paper](https://img.shields.io/badge/Paper-arXiv-green)](https://arxiv.org/abs/2409.18839)


<a href="https://trendshift.io/repositories/11174" target="_blank"><img src="https://trendshift.io/api/badge/repositories/11174" alt="opendatalab%2FMinerU | Trendshift" style="width: 250px; height: 55px;" width="250" height="55"/></a>

<!-- language -->

[English](README.md) | [简体中文](README_zh-CN.md)

<!-- hot link -->

<p align="center">
<a href="https://github.com/opendatalab/PDF-Extract-Kit">PDF-Extract-Kit: 高质量PDF解析工具箱</a>🔥🔥🔥
<br>
<br>
<a href="https://mineru.net/client?source=github">更便捷的使用方式：MinerU桌面端。无需编程，无需登录，图形界面，简单交互，畅用无忧。</a>🚀🚀🚀

</p>

<!-- join us -->

<p align="center">
    👋 join us on <a href="https://discord.gg/Tdedn9GTXq" target="_blank">Discord</a> and <a href="http://mineru.space/s/V85Yl" target="_blank">WeChat</a>
</p>

</div>

# 更新记录
<<<<<<< HEAD
- 2025/04/08 1.3.1 发布，修复了一些兼容问题
=======

- 2025/04/08 1.3.2 发布，修复了一些兼容问题
>>>>>>> b3ac3ac1
  - 支持python 3.13
  - 解决因`transformers 4.51.0` 导致的报错
  - 为部分过时的linux系统（如centos7）做出最后适配，并不再保证后续版本的继续支持，[安装说明](https://github.com/opendatalab/MinerU/issues/1004)
- 2025/04/03 1.3.0 发布，在这个版本我们做出了许多优化和改进：
  - 安装与兼容性优化
    - 通过移除layout中`layoutlmv3`的使用，解决了由`detectron2`导致的兼容问题
    - torch版本兼容扩展到2.2~2.6(2.5除外)
    - cuda兼容支持11.8/12.4/12.6/12.8（cuda版本由torch决定），解决部分用户50系显卡与H系显卡的兼容问题
    - python兼容版本扩展到3.10~3.12，解决了在非3.10环境下安装时自动降级到0.6.1的问题
    - 优化离线部署流程，部署成功后不需要联网下载任何模型文件
  - 性能优化
    - 通过支持多个pdf文件的batch处理（[脚本样例](demo/batch_demo.py)），提升了批量小文件的解析速度 (与1.0.1版本相比，公式解析速度最高提升超过1400%，整体解析速度最高提升超过500%)
    - 通过优化mfr模型的加载和使用，降低了显存占用并提升了解析速度(需重新执行[模型下载流程](docs/how_to_download_models_zh_cn.md)以获得模型文件的增量更新)
    - 优化显存占用，最低仅需6GB即可运行本项目
    - 优化了在mps设备上的运行速度
  - 解析效果优化
    - mfr模型更新到`unimernet(2503)`，解决多行公式中换行丢失的问题
  - 易用性优化
    - 通过使用`paddleocr2torch`，完全替代`paddle`框架以及`paddleocr`在项目中的使用，解决了`paddle`和`torch`的冲突问题，和由于`paddle`框架导致的线程不安全问题
    - 解析过程增加实时进度条显示，精准把握解析进度，让等待不再痛苦
- 2025/03/03 1.2.1 发布，修复了一些问题：
  - 修复在字母与数字的全角转半角操作时对标点符号的影响
  - 修复在某些情况下caption的匹配不准确问题
  - 修复在某些情况下的公式span丢失问题
- 2025/02/24 1.2.0 发布，这个版本我们修复了一些问题，提升了解析的效率与精度：
  - 性能优化 
    - auto模式下pdf文档的分类速度提升
  - 解析优化
    - 优化对包含水印文档的解析逻辑，显著提升包含水印文档的解析效果
    - 改进了单页内多个图像/表格与caption的匹配逻辑，提升了复杂布局下图文匹配的准确性
  - 问题修复
    - 修复在某些情况下图片/表格span被填充进textblock导致的异常
    - 修复在某些情况下标题block为空的问题
- 2025/01/22 1.1.0 发布，在这个版本我们重点提升了解析的精度与效率：
  - 模型能力升级（需重新执行[模型下载流程](docs/how_to_download_models_zh_cn.md)以获得模型文件的增量更新） 
    - 布局识别模型升级到最新的`doclayout_yolo(2501)`模型，提升了layout识别精度
    - 公式解析模型升级到最新的`unimernet(2501)`模型，提升了公式识别精度
  - 性能优化
    - 在配置满足一定条件（显存16GB+）的设备上，通过优化资源占用和重构处理流水线，整体解析速度提升50%以上
  - 解析效果优化
    - 在线demo（[mineru.net](https://mineru.net/OpenSourceTools/Extractor)/[huggingface](https://huggingface.co/spaces/opendatalab/MinerU)/[modelscope](https://www.modelscope.cn/studios/OpenDataLab/MinerU)）上新增标题分级功能（测试版本，默认开启），支持对标题进行分级，提升文档结构化程度
- 2025/01/10 1.0.1 发布，这是我们的第一个正式版本，在这个版本中，我们通过大量重构带来了全新的API接口和更广泛的兼容性，以及全新的自动语言识别功能：
  - 全新API接口 
    - 对于数据侧API，我们引入了Dataset类，旨在提供一个强大而灵活的数据处理框架。该框架当前支持包括图像（.jpg及.png）、PDF、Word（.doc及.docx）、以及PowerPoint（.ppt及.pptx）在内的多种文档格式，确保了从简单到复杂的数据处理任务都能得到有效的支持。
    - 针对用户侧API，我们将MinerU的处理流程精心设计为一系列可组合的Stage阶段。每个Stage代表了一个特定的处理步骤，用户可以根据自身需求自由地定义新的Stage，并通过创造性地组合这些阶段来定制专属的数据处理流程。
  - 更广泛的兼容性适配
    - 通过优化依赖环境和配置项，确保在ARM架构的Linux系统上能够稳定高效运行。
    - 深度适配华为昇腾NPU加速，积极响应信创要求，提供自主可控的高性能计算能力，助力人工智能应用平台的国产化应用与发展。[NPU加速教程](docs/README_Ascend_NPU_Acceleration_zh_CN.md)
  - 自动语言识别
    - 通过引入全新的语言识别模型， 在文档解析中将`lang`配置为`auto`，即可自动选择合适的OCR语言模型，提升扫描类文档解析的准确性。
- 2024/11/22 0.10.0发布，通过引入混合OCR文本提取能力，
  - 在公式密集、span区域不规范、部分文本使用图像表现等复杂文本分布场景下获得解析效果的显著提升
  - 同时具备文本模式内容提取准确、速度更快与OCR模式span/line区域识别更准的双重优势
- 2024/11/15 0.9.3发布，为表格识别功能接入了[RapidTable](https://github.com/RapidAI/RapidTable),单表解析速度提升10倍以上，准确率更高，显存占用更低
- 2024/11/06 0.9.2发布，为表格识别功能接入了[StructTable-InternVL2-1B](https://huggingface.co/U4R/StructTable-InternVL2-1B)模型
- 2024/10/31 0.9.0发布，这是我们进行了大量代码重构的全新版本，解决了众多问题，提升了性能，降低了硬件需求，并提供了更丰富的易用性：
  - 重构排序模块代码，使用 [layoutreader](https://github.com/ppaanngggg/layoutreader) 进行阅读顺序排序，确保在各种排版下都能实现极高准确率
  - 重构段落拼接模块，在跨栏、跨页、跨图、跨表情况下均能实现良好的段落拼接效果
  - 重构列表和目录识别功能，极大提升列表块和目录块识别的准确率及对应文本段落的解析效果
  - 重构图、表与描述性文本的匹配逻辑，大幅提升 caption 和 footnote 与图表的匹配准确率，并将描述性文本的丢失率降至接近0
  - 增加 OCR 的多语言支持，支持 84 种语言的检测与识别，语言支持列表详见 [OCR 语言支持列表](https://paddlepaddle.github.io/PaddleOCR/latest/ppocr/blog/multi_languages.html#5)
  - 增加显存回收逻辑及其他显存优化措施，大幅降低显存使用需求。开启除表格加速外的全部加速功能(layout/公式/OCR)的显存需求从16GB降至8GB，开启全部加速功能的显存需求从24GB降至10GB
  - 优化配置文件的功能开关，增加独立的公式检测开关，无需公式检测时可大幅提升速度和解析效果
  - 集成 [PDF-Extract-Kit 1.0](https://github.com/opendatalab/PDF-Extract-Kit)
    - 加入自研的 `doclayout_yolo` 模型，在相近解析效果情况下比原方案提速10倍以上，可通过配置文件与 `layoutlmv3` 自由切换
    - 公式解析升级至 `unimernet 0.2.1`，在提升公式解析准确率的同时，大幅降低显存需求
    - 因 `PDF-Extract-Kit 1.0` 更换仓库，需要重新下载模型，步骤详见 [如何下载模型](docs/how_to_download_models_zh_cn.md)
- 2024/09/27 0.8.1发布，修复了一些bug，同时提供了[在线demo](https://opendatalab.com/OpenSourceTools/Extractor/PDF/)的[本地化部署版本](projects/web_demo/README_zh-CN.md)和[前端界面](projects/web/README_zh-CN.md)
- 2024/09/09 0.8.0发布，支持Dockerfile快速部署，同时上线了huggingface、modelscope demo
- 2024/08/30 0.7.1发布，集成了paddle tablemaster表格识别功能
- 2024/08/09 0.7.0b1发布，简化安装步骤提升易用性，加入表格识别功能
- 2024/08/01 0.6.2b1发布，优化了依赖冲突问题和安装文档
- 2024/07/05 首次开源

<!-- TABLE OF CONTENT -->

<details open="open">
  <summary><h2 style="display: inline-block">文档目录</h2></summary>
  <ol>
    <li>
      <a href="#mineru">MinerU</a>
      <ul>
        <li><a href="#项目简介">项目简介</a></li>
        <li><a href="#主要功能">主要功能</a></li>
        <li><a href="#快速开始">快速开始</a>
            <ul>
            <li><a href="#在线体验">在线体验</a></li>
            <li><a href="#使用CPU快速体验">使用CPU快速体验</a></li>
            <li><a href="#使用GPU">使用GPU</a></li>
            <li><a href="#使用NPU">使用NPU</a></li>
            </ul>
        </li>
        <li><a href="#使用">使用方式</a>
            <ul>
            <li><a href="#命令行">命令行</a></li>
            <li><a href="#api">API</a></li>
            <li><a href="#部署衍生项目">部署衍生项目</a></li>
            <li><a href="#二次开发">二次开发</a></li>
            </ul>
        </li>
      </ul>
    </li>
    <li><a href="#todo">TODO</a></li>
    <li><a href="#known-issues">Known Issues</a></li>
    <li><a href="#faq">FAQ</a></li>
    <li><a href="#all-thanks-to-our-contributors">Contributors</a></li>
    <li><a href="#license-information">License Information</a></li>
    <li><a href="#acknowledgments">Acknowledgements</a></li>
    <li><a href="#citation">Citation</a></li>
    <li><a href="#star-history">Star History</a></li>
    <li><a href="#magic-doc">magic-doc快速提取PPT/DOC/PDF</a></li>
    <li><a href="#magic-html">magic-html提取混合网页内容</a></li>
    <li><a href="#links">Links</a></li>
  </ol>
</details>

# MinerU

## 项目简介

MinerU是一款将PDF转化为机器可读格式的工具（如markdown、json），可以很方便地抽取为任意格式。
MinerU诞生于[书生-浦语](https://github.com/InternLM/InternLM)的预训练过程中，我们将会集中精力解决科技文献中的符号转化问题，希望在大模型时代为科技发展做出贡献。
相比国内外知名商用产品MinerU还很年轻，如果遇到问题或者结果不及预期请到[issue](https://github.com/opendatalab/MinerU/issues)提交问题，同时**附上相关PDF**。

https://github.com/user-attachments/assets/4bea02c9-6d54-4cd6-97ed-dff14340982c

## 主要功能

- 删除页眉、页脚、脚注、页码等元素，确保语义连贯
- 输出符合人类阅读顺序的文本，适用于单栏、多栏及复杂排版
- 保留原文档的结构，包括标题、段落、列表等
- 提取图像、图片描述、表格、表格标题及脚注
- 自动识别并转换文档中的公式为LaTeX格式
- 自动识别并转换文档中的表格为HTML格式
- 自动检测扫描版PDF和乱码PDF，并启用OCR功能
- OCR支持84种语言的检测与识别
- 支持多种输出格式，如多模态与NLP的Markdown、按阅读顺序排序的JSON、含有丰富信息的中间格式等
- 支持多种可视化结果，包括layout可视化、span可视化等，便于高效确认输出效果与质检
- 支持纯CPU环境运行，并支持 GPU(CUDA)/NPU(CANN)/MPS 加速
- 兼容Windows、Linux和Mac平台

## 快速开始

如果遇到任何安装问题，请先查询 <a href="#faq">FAQ</a> </br>
如果遇到解析效果不及预期，参考 <a href="#known-issues">Known Issues</a></br>
有3种不同方式可以体验MinerU的效果：

- [在线体验(无需任何安装)](#在线体验)
- [使用CPU快速体验（Windows，Linux，Mac）](#使用cpu快速体验)
- 使用 CUDA/CANN/MPS 加速推理 
  - [Linux/Windows + CUDA](#使用gpu)
  - [Linux + CANN](#使用npu)
  - [MacOS + MPS](#使用mps)


> [!WARNING]
> **安装前必看——软硬件环境支持说明**
> 
> 为了确保项目的稳定性和可靠性，我们在开发过程中仅对特定的软硬件环境进行优化和测试。这样当用户在推荐的系统配置上部署和运行项目时，能够获得最佳的性能表现和最少的兼容性问题。
>
> 通过集中资源和精力于主线环境，我们团队能够更高效地解决潜在的BUG，及时开发新功能。
>
> 在非主线环境中，由于硬件、软件配置的多样性，以及第三方依赖项的兼容性问题，我们无法100%保证项目的完全可用性。因此，对于希望在非推荐环境中使用本项目的用户，我们建议先仔细阅读文档以及FAQ，大多数问题已经在FAQ中有对应的解决方案，除此之外我们鼓励社区反馈问题，以便我们能够逐步扩大支持范围。

<table>
    <tr>
        <td colspan="3" rowspan="2">操作系统</td>
    </tr>
    <tr>
        <td>Linux after 2019</td>
        <td>Windows 10 / 11</td>
        <td>macOS 11+</td>
    </tr>
    <tr>
        <td colspan="3">CPU</td>
        <td>x86_64 / arm64</td>
        <td>x86_64(暂不支持ARM Windows)</td>
        <td>x86_64 / arm64</td>
    </tr>
    <tr>
        <td colspan="3">内存</td>
        <td colspan="3">大于等于16GB，推荐32G以上</td>
    </tr>
    <tr>
        <td colspan="3">存储空间</td>
        <td colspan="3">大于等于20GB，推荐使用SSD以获得最佳性能</td>
    </tr>
    <tr>
        <td colspan="3">python版本</td>
        <td colspan="3">>=3.10</td>
    </tr>
    <tr>
        <td colspan="3">Nvidia Driver 版本</td>
        <td>latest(专有驱动)</td>
        <td>latest</td>
        <td>None</td>
    </tr>
    <tr>
        <td colspan="3">CUDA环境</td>
        <td>11.8/12.4/12.6/12.8</td>
        <td>11.8/12.4/12.6/12.8</td>
        <td>None</td>
    </tr>
    <tr>
        <td colspan="3">CANN环境(NPU支持)</td>
        <td>8.0+(Ascend 910b)</td>
        <td>None</td>
        <td>None</td>
    </tr>
    <tr>
        <td rowspan="2">GPU/MPS 硬件支持列表</td>
        <td colspan="2">显存6G以上</td>
        <td colspan="2">
        Volta(2017)及之后生产的全部带Tensor Core的GPU <br>
        6G显存及以上</td>
        <td rowspan="2">apple slicon</td>
    </tr>
</table>

### 在线体验

同步dev分支更新：

[![OpenDataLab](https://img.shields.io/badge/Demo_on_OpenDataLab-blue?logo=data:image/svg+xml;base64,PHN2ZyB3aWR0aD0iMTM0IiBoZWlnaHQ9IjEzNCIgeG1sbnM9Imh0dHA6Ly93d3cudzMub3JnLzIwMDAvc3ZnIj48cGF0aCBkPSJtMTIyLDljMCw1LTQsOS05LDlzLTktNC05LTksNC05LDktOSw5LDQsOSw5eiIgZmlsbD0idXJsKCNhKSIvPjxwYXRoIGQ9Im0xMjIsOWMwLDUtNCw5LTksOXMtOS00LTktOSw0LTksOS05LDksNCw5LDl6IiBmaWxsPSIjMDEwMTAxIi8+PHBhdGggZD0ibTkxLDE4YzAsNS00LDktOSw5cy05LTQtOS05LDQtOSw5LTksOSw0LDksOXoiIGZpbGw9InVybCgjYikiLz48cGF0aCBkPSJtOTEsMThjMCw1LTQsOS05LDlzLTktNC05LTksNC05LDktOSw5LDQsOSw5eiIgZmlsbD0iIzAxMDEwMSIvPjxwYXRoIGZpbGwtcnVsZT0iZXZlbm9kZCIgY2xpcC1ydWxlPSJldmVub2RkIiBkPSJtMzksNjJjMCwxNiw4LDMwLDIwLDM4LDctNiwxMi0xNiwxMi0yNlY0OWMwLTQsMy03LDYtOGw0Ni0xMmM1LTEsMTEsMywxMSw4djMxYzAsMzctMzAsNjYtNjYsNjYtMzcsMC02Ni0zMC02Ni02NlY0NmMwLTQsMy03LDYtOGwyMC02YzUtMSwxMSwzLDExLDh2MjF6bS0yOSw2YzAsMTYsNiwzMCwxNyw0MCwzLDEsNSwxLDgsMSw1LDAsMTAtMSwxNS0zQzM3LDk1LDI5LDc5LDI5LDYyVjQybC0xOSw1djIweiIgZmlsbD0idXJsKCNjKSIvPjxwYXRoIGZpbGwtcnVsZT0iZXZlbm9kZCIgY2xpcC1ydWxlPSJldmVub2RkIiBkPSJtMzksNjJjMCwxNiw4LDMwLDIwLDM4LDctNiwxMi0xNiwxMi0yNlY0OWMwLTQsMy03LDYtOGw0Ni0xMmM1LTEsMTEsMywxMSw4djMxYzAsMzctMzAsNjYtNjYsNjYtMzcsMC02Ni0zMC02Ni02NlY0NmMwLTQsMy03LDYtOGwyMC02YzUtMSwxMSwzLDExLDh2MjF6bS0yOSw2YzAsMTYsNiwzMCwxNyw0MCwzLDEsNSwxLDgsMSw1LDAsMTAtMSwxNS0zQzM3LDk1LDI5LDc5LDI5LDYyVjQybC0xOSw1djIweiIgZmlsbD0iIzAxMDEwMSIvPjxkZWZzPjxsaW5lYXJHcmFkaWVudCBpZD0iYSIgeDE9Ijg0IiB5MT0iNDEiIHgyPSI3NSIgeTI9IjEyMCIgZ3JhZGllbnRVbml0cz0idXNlclNwYWNlT25Vc2UiPjxzdG9wIHN0b3AtY29sb3I9IiNmZmYiLz48c3RvcCBvZmZzZXQ9IjEiIHN0b3AtY29sb3I9IiMyZTJlMmUiLz48L2xpbmVhckdyYWRpZW50PjxsaW5lYXJHcmFkaWVudCBpZD0iYiIgeDE9Ijg0IiB5MT0iNDEiIHgyPSI3NSIgeTI9IjEyMCIgZ3JhZGllbnRVbml0cz0idXNlclNwYWNlT25Vc2UiPjxzdG9wIHN0b3AtY29sb3I9IiNmZmYiLz48c3RvcCBvZmZzZXQ9IjEiIHN0b3AtY29sb3I9IiMyZTJlMmUiLz48L2xpbmVhckdyYWRpZW50PjxsaW5lYXJHcmFkaWVudCBpZD0iYyIgeDE9Ijg0IiB5MT0iNDEiIHgyPSI3NSIgeTI9IjEyMCIgZ3JhZGllbnRVbml0cz0idXNlclNwYWNlT25Vc2UiPjxzdG9wIHN0b3AtY29sb3I9IiNmZmYiLz48c3RvcCBvZmZzZXQ9IjEiIHN0b3AtY29sb3I9IiMyZTJlMmUiLz48L2xpbmVhckdyYWRpZW50PjwvZGVmcz48L3N2Zz4=&labelColor=white)](https://mineru.net/OpenSourceTools/Extractor?source=github)
[![ModelScope](https://img.shields.io/badge/Demo_on_ModelScope-purple?logo=data:image/svg+xml;base64,PHN2ZyB3aWR0aD0iMjIzIiBoZWlnaHQ9IjIwMCIgeG1sbnM9Imh0dHA6Ly93d3cudzMub3JnLzIwMDAvc3ZnIj4KCiA8Zz4KICA8dGl0bGU+TGF5ZXIgMTwvdGl0bGU+CiAgPHBhdGggaWQ9InN2Z18xNCIgZmlsbD0iIzYyNGFmZiIgZD0ibTAsODkuODRsMjUuNjUsMGwwLDI1LjY0OTk5bC0yNS42NSwwbDAsLTI1LjY0OTk5eiIvPgogIDxwYXRoIGlkPSJzdmdfMTUiIGZpbGw9IiM2MjRhZmYiIGQ9Im05OS4xNCwxMTUuNDlsMjUuNjUsMGwwLDI1LjY1bC0yNS42NSwwbDAsLTI1LjY1eiIvPgogIDxwYXRoIGlkPSJzdmdfMTYiIGZpbGw9IiM2MjRhZmYiIGQ9Im0xNzYuMDksMTQxLjE0bC0yNS42NDk5OSwwbDAsMjIuMTlsNDcuODQsMGwwLC00Ny44NGwtMjIuMTksMGwwLDI1LjY1eiIvPgogIDxwYXRoIGlkPSJzdmdfMTciIGZpbGw9IiMzNmNmZDEiIGQ9Im0xMjQuNzksODkuODRsMjUuNjUsMGwwLDI1LjY0OTk5bC0yNS42NSwwbDAsLTI1LjY0OTk5eiIvPgogIDxwYXRoIGlkPSJzdmdfMTgiIGZpbGw9IiMzNmNmZDEiIGQ9Im0wLDY0LjE5bDI1LjY1LDBsMCwyNS42NWwtMjUuNjUsMGwwLC0yNS42NXoiLz4KICA8cGF0aCBpZD0ic3ZnXzE5IiBmaWxsPSIjNjI0YWZmIiBkPSJtMTk4LjI4LDg5Ljg0bDI1LjY0OTk5LDBsMCwyNS42NDk5OWwtMjUuNjQ5OTksMGwwLC0yNS42NDk5OXoiLz4KICA8cGF0aCBpZD0ic3ZnXzIwIiBmaWxsPSIjMzZjZmQxIiBkPSJtMTk4LjI4LDY0LjE5bDI1LjY0OTk5LDBsMCwyNS42NWwtMjUuNjQ5OTksMGwwLC0yNS42NXoiLz4KICA8cGF0aCBpZD0ic3ZnXzIxIiBmaWxsPSIjNjI0YWZmIiBkPSJtMTUwLjQ0LDQybDAsMjIuMTlsMjUuNjQ5OTksMGwwLDI1LjY1bDIyLjE5LDBsMCwtNDcuODRsLTQ3Ljg0LDB6Ii8+CiAgPHBhdGggaWQ9InN2Z18yMiIgZmlsbD0iIzM2Y2ZkMSIgZD0ibTczLjQ5LDg5Ljg0bDI1LjY1LDBsMCwyNS42NDk5OWwtMjUuNjUsMGwwLC0yNS42NDk5OXoiLz4KICA8cGF0aCBpZD0ic3ZnXzIzIiBmaWxsPSIjNjI0YWZmIiBkPSJtNDcuODQsNjQuMTlsMjUuNjUsMGwwLC0yMi4xOWwtNDcuODQsMGwwLDQ3Ljg0bDIyLjE5LDBsMCwtMjUuNjV6Ii8+CiAgPHBhdGggaWQ9InN2Z18yNCIgZmlsbD0iIzYyNGFmZiIgZD0ibTQ3Ljg0LDExNS40OWwtMjIuMTksMGwwLDQ3Ljg0bDQ3Ljg0LDBsMCwtMjIuMTlsLTI1LjY1LDBsMCwtMjUuNjV6Ii8+CiA8L2c+Cjwvc3ZnPg==&labelColor=white)](https://www.modelscope.cn/studios/OpenDataLab/MinerU)
[![HuggingFace](https://img.shields.io/badge/Demo_on_HuggingFace-yellow.svg?logo=data:image/png;base64,iVBORw0KGgoAAAANSUhEUgAAAF8AAABYCAMAAACkl9t/AAAAk1BMVEVHcEz/nQv/nQv/nQr/nQv/nQr/nQv/nQv/nQr/wRf/txT/pg7/yRr/rBD/zRz/ngv/oAz/zhz/nwv/txT/ngv/0B3+zBz/nQv/0h7/wxn/vRb/thXkuiT/rxH/pxD/ogzcqyf/nQvTlSz/czCxky7/SjifdjT/Mj3+Mj3wMj15aTnDNz+DSD9RTUBsP0FRO0Q6O0WyIxEIAAAAGHRSTlMADB8zSWF3krDDw8TJ1NbX5efv8ff9/fxKDJ9uAAAGKklEQVR42u2Z63qjOAyGC4RwCOfB2JAGqrSb2WnTw/1f3UaWcSGYNKTdf/P+mOkTrE+yJBulvfvLT2A5ruenaVHyIks33npl/6C4s/ZLAM45SOi/1FtZPyFur1OYofBX3w7d54Bxm+E8db+nDr12ttmESZ4zludJEG5S7TO72YPlKZFyE+YCYUJTBZsMiNS5Sd7NlDmKM2Eg2JQg8awbglfqgbhArjxkS7dgp2RH6hc9AMLdZYUtZN5DJr4molC8BfKrEkPKEnEVjLbgW1fLy77ZVOJagoIcLIl+IxaQZGjiX597HopF5CkaXVMDO9Pyix3AFV3kw4lQLCbHuMovz8FallbcQIJ5Ta0vks9RnolbCK84BtjKRS5uA43hYoZcOBGIG2Epbv6CvFVQ8m8loh66WNySsnN7htL58LNp+NXT8/PhXiBXPMjLSxtwp8W9f/1AngRierBkA+kk/IpUSOeKByzn8y3kAAAfh//0oXgV4roHm/kz4E2z//zRc3/lgwBzbM2mJxQEa5pqgX7d1L0htrhx7LKxOZlKbwcAWyEOWqYSI8YPtgDQVjpB5nvaHaSnBaQSD6hweDi8PosxD6/PT09YY3xQA7LTCTKfYX+QHpA0GCcqmEHvr/cyfKQTEuwgbs2kPxJEB0iNjfJcCTPyocx+A0griHSmADiC91oNGVwJ69RudYe65vJmoqfpul0lrqXadW0jFKH5BKwAeCq+Den7s+3zfRJzA61/Uj/9H/VzLKTx9jFPPdXeeP+L7WEvDLAKAIoF8bPTKT0+TM7W8ePj3Rz/Yn3kOAp2f1Kf0Weony7pn/cPydvhQYV+eFOfmOu7VB/ViPe34/EN3RFHY/yRuT8ddCtMPH/McBAT5s+vRde/gf2c/sPsjLK+m5IBQF5tO+h2tTlBGnP6693JdsvofjOPnnEHkh2TnV/X1fBl9S5zrwuwF8NFrAVJVwCAPTe8gaJlomqlp0pv4Pjn98tJ/t/fL++6unpR1YGC2n/KCoa0tTLoKiEeUPDl94nj+5/Tv3/eT5vBQ60X1S0oZr+IWRR8Ldhu7AlLjPISlJcO9vrFotky9SpzDequlwEir5beYAc0R7D9KS1DXva0jhYRDXoExPdc6yw5GShkZXe9QdO/uOvHofxjrV/TNS6iMJS+4TcSTgk9n5agJdBQbB//IfF/HpvPt3Tbi7b6I6K0R72p6ajryEJrENW2bbeVUGjfgoals4L443c7BEE4mJO2SpbRngxQrAKRudRzGQ8jVOL2qDVjjI8K1gc3TIJ5KiFZ1q+gdsARPB4NQS4AjwVSt72DSoXNyOWUrU5mQ9nRYyjp89Xo7oRI6Bga9QNT1mQ/ptaJq5T/7WcgAZywR/XlPGAUDdet3LE+qS0TI+g+aJU8MIqjo0Kx8Ly+maxLjJmjQ18rA0YCkxLQbUZP1WqdmyQGJLUm7VnQFqodmXSqmRrdVpqdzk5LvmvgtEcW8PMGdaS23EOWyDVbACZzUJPaqMbjDxpA3Qrgl0AikimGDbqmyT8P8NOYiqrldF8rX+YN7TopX4UoHuSCYY7cgX4gHwclQKl1zhx0THf+tCAUValzjI7Wg9EhptrkIcfIJjA94evOn8B2eHaVzvBrnl2ig0So6hvPaz0IGcOvTHvUIlE2+prqAxLSQxZlU2stql1NqCCLdIiIN/i1DBEHUoElM9dBravbiAnKqgpi4IBkw+utSPIoBijDXJipSVV7MpOEJUAc5Qmm3BnUN+w3hteEieYKfRZSIUcXKMVf0u5wD4EwsUNVvZOtUT7A2GkffHjByWpHqvRBYrTV72a6j8zZ6W0DTE86Hn04bmyWX3Ri9WH7ZU6Q7h+ZHo0nHUAcsQvVhXRDZHChwiyi/hnPuOsSEF6Exk3o6Y9DT1eZ+6cASXk2Y9k+6EOQMDGm6WBK10wOQJCBwren86cPPWUcRAnTVjGcU1LBgs9FURiX/e6479yZcLwCBmTxiawEwrOcleuu12t3tbLv/N4RLYIBhYexm7Fcn4OJcn0+zc+s8/VfPeddZHAGN6TT8eGczHdR/Gts1/MzDkThr23zqrVfAMFT33Nx1RJsx1k5zuWILLnG/vsH+Fv5D4NTVcp1Gzo8AAAAAElFTkSuQmCC&labelColor=white)](https://huggingface.co/spaces/opendatalab/MinerU)

### 使用CPU快速体验

#### 1. 安装magic-pdf

> [!NOTE]
> 最新版本国内镜像源同步可能会有延迟，请耐心等待

```bash
conda create -n mineru 'python>=3.10' -y
conda activate mineru
pip install -U "magic-pdf[full]" -i https://mirrors.aliyun.com/pypi/simple
```

#### 2. 下载模型权重文件

详细参考 [如何下载模型文件](docs/how_to_download_models_zh_cn.md)

#### 3. 修改配置文件以进行额外配置

完成[2. 下载模型权重文件](#2-下载模型权重文件)步骤后，脚本会自动生成用户目录下的magic-pdf.json文件，并自动配置默认模型路径。
您可在【用户目录】下找到magic-pdf.json文件。

> [!TIP]
> windows的用户目录为 "C:\\Users\\用户名", linux用户目录为 "/home/用户名", macOS用户目录为 "/Users/用户名"

您可修改该文件中的部分配置实现功能的开关，如表格识别功能：

> [!NOTE]
>如json内没有如下项目，请手动添加需要的项目，并删除注释内容（标准json不支持注释）

```json
{
    // other config
    "layout-config": {
        "model": "doclayout_yolo" 
    },
    "formula-config": {
        "mfd_model": "yolo_v8_mfd",
        "mfr_model": "unimernet_small",
        "enable": true  // 公式识别功能默认是开启的，如果需要关闭请修改此处的值为"false"
    },
    "table-config": {
        "model": "rapid_table",
        "sub_model": "slanet_plus",
        "enable": true, // 表格识别功能默认是开启的，如果需要关闭请修改此处的值为"false"
        "max_time": 400
    }
}
```

### 使用GPU

如果您的设备支持CUDA，且满足主线环境中的显卡要求，则可以使用GPU加速，请根据自己的系统选择适合的教程：

- [Ubuntu22.04LTS + GPU](docs/README_Ubuntu_CUDA_Acceleration_zh_CN.md)
- [Windows10/11 + GPU](docs/README_Windows_CUDA_Acceleration_zh_CN.md)
- 使用Docker快速部署
> [!IMPORTANT]
> Docker 需设备gpu显存大于等于6GB，默认开启所有加速功能
> 
> 运行本docker前可以通过以下命令检测自己的设备是否支持在docker上使用CUDA加速
> 
> ```bash
> docker run --rm --gpus=all nvidia/cuda:12.1.0-base-ubuntu22.04 nvidia-smi
> ```
  ```bash
  wget https://gcore.jsdelivr.net/gh/opendatalab/MinerU@master/docker/china/Dockerfile -O Dockerfile
  docker build -t mineru:latest .
  docker run -it --name mineru --gpus=all mineru:latest /bin/bash -c "echo 'source /opt/mineru_venv/bin/activate' >> ~/.bashrc && exec bash"
  magic-pdf --help
  ```
### 使用NPU

如果您的设备存在NPU加速硬件，则可以通过以下教程使用NPU加速：

[NPU加速教程](docs/README_Ascend_NPU_Acceleration_zh_CN.md)

### 使用MPS
如果您的设备使用Apple silicon 芯片，您可以开启mps加速：

您可以通过在 `magic-pdf.json` 配置文件中将 `device-mode` 参数设置为 `mps` 来启用 MPS 加速。

```json
{
    // other config
    "device-mode": "mps"
}
```



## 使用

### 命令行

[通过命令行使用MinerU](https://mineru.readthedocs.io/en/latest/user_guide/usage/command_line.html)

> [!TIP]
> 更多有关输出文件的信息，请参考[输出文件说明](docs/output_file_zh_cn.md)

### API

[通过Python代码调用MinerU](https://mineru.readthedocs.io/en/latest/user_guide/usage/api.html)


### 部署衍生项目

衍生项目包含项目开发者和社群开发者们基于MinerU的二次开发项目，
例如基于Gradio的应用界面、基于llama的RAG、官网同款web demo、轻量级的多卡负载均衡c/s端等，
这些项目可能会提供更多的功能和更好的用户体验。
具体部署方式请参考 [衍生项目readme](projects/README_zh-CN.md)


### 二次开发

TODO

# TODO

- [x] 基于模型的阅读顺序  
- [x] 正文中目录、列表识别  
- [x] 表格识别
- [x] 标题分级
- [ ] 正文中代码块识别
- [ ] [化学式识别](docs/chemical_knowledge_introduction/introduction.pdf)
- [ ] 几何图形识别

# Known Issues

- 阅读顺序基于模型对可阅读内容在空间中的分布进行排序，在极端复杂的排版下可能会部分区域乱序
- 不支持竖排文字
- 目录和列表通过规则进行识别，少部分不常见的列表形式可能无法识别
- 代码块在layout模型里还没有支持
- 漫画书、艺术图册、小学教材、习题尚不能很好解析
- 表格识别在复杂表格上可能会出现行/列识别错误
- 在小语种PDF上，OCR识别可能会出现字符不准确的情况（如拉丁文的重音符号、阿拉伯文易混淆字符等）
- 部分公式可能会无法在markdown中渲染

# FAQ

[常见问题](docs/FAQ_zh_cn.md)


[FAQ](docs/FAQ_en_us.md)

# All Thanks To Our Contributors

<a href="https://github.com/opendatalab/MinerU/graphs/contributors">
  <img src="https://contrib.rocks/image?repo=opendatalab/MinerU" />
</a>

# License Information

[LICENSE.md](LICENSE.md)

本项目目前采用PyMuPDF以实现高级功能，但因其遵循AGPL协议，可能对某些使用场景构成限制。未来版本迭代中，我们计划探索并替换为许可条款更为宽松的PDF处理库，以提升用户友好度及灵活性。

# Acknowledgments

- [PDF-Extract-Kit](https://github.com/opendatalab/PDF-Extract-Kit)
- [DocLayout-YOLO](https://github.com/opendatalab/DocLayout-YOLO)
- [StructEqTable](https://github.com/UniModal4Reasoning/StructEqTable-Deploy)
- [RapidTable](https://github.com/RapidAI/RapidTable)
- [PaddleOCR](https://github.com/PaddlePaddle/PaddleOCR)
- [RapidOCR](https://github.com/RapidAI/RapidOCR)
- [PaddleOCR2Pytorch](https://github.com/frotms/PaddleOCR2Pytorch)
- [PyMuPDF](https://github.com/pymupdf/PyMuPDF)
- [layoutreader](https://github.com/ppaanngggg/layoutreader)
- [fast-langdetect](https://github.com/LlmKira/fast-langdetect)
- [pdfminer.six](https://github.com/pdfminer/pdfminer.six)

# Citation

```bibtex
@misc{wang2024mineruopensourcesolutionprecise,
      title={MinerU: An Open-Source Solution for Precise Document Content Extraction}, 
      author={Bin Wang and Chao Xu and Xiaomeng Zhao and Linke Ouyang and Fan Wu and Zhiyuan Zhao and Rui Xu and Kaiwen Liu and Yuan Qu and Fukai Shang and Bo Zhang and Liqun Wei and Zhihao Sui and Wei Li and Botian Shi and Yu Qiao and Dahua Lin and Conghui He},
      year={2024},
      eprint={2409.18839},
      archivePrefix={arXiv},
      primaryClass={cs.CV},
      url={https://arxiv.org/abs/2409.18839}, 
}

@article{he2024opendatalab,
  title={Opendatalab: Empowering general artificial intelligence with open datasets},
  author={He, Conghui and Li, Wei and Jin, Zhenjiang and Xu, Chao and Wang, Bin and Lin, Dahua},
  journal={arXiv preprint arXiv:2407.13773},
  year={2024}
}
```

# Star History

<a>
 <picture>
   <source media="(prefers-color-scheme: dark)" srcset="https://api.star-history.com/svg?repos=opendatalab/MinerU&type=Date&theme=dark" />
   <source media="(prefers-color-scheme: light)" srcset="https://api.star-history.com/svg?repos=opendatalab/MinerU&type=Date" />
   <img alt="Star History Chart" src="https://api.star-history.com/svg?repos=opendatalab/MinerU&type=Date" />
 </picture>
</a>

# Magic-doc

[Magic-Doc](https://github.com/InternLM/magic-doc) Fast speed ppt/pptx/doc/docx/pdf extraction tool

# Magic-html

[Magic-HTML](https://github.com/opendatalab/magic-html) Mixed web page extraction tool

# Links

- [LabelU (A Lightweight Multi-modal Data Annotation Tool)](https://github.com/opendatalab/labelU)
- [LabelLLM (An Open-source LLM Dialogue Annotation Platform)](https://github.com/opendatalab/LabelLLM)
- [PDF-Extract-Kit (A Comprehensive Toolkit for High-Quality PDF Content Extraction)](https://github.com/opendatalab/PDF-Extract-Kit)<|MERGE_RESOLUTION|>--- conflicted
+++ resolved
@@ -47,12 +47,8 @@
 </div>
 
 # 更新记录
-<<<<<<< HEAD
+
 - 2025/04/08 1.3.1 发布，修复了一些兼容问题
-=======
-
-- 2025/04/08 1.3.2 发布，修复了一些兼容问题
->>>>>>> b3ac3ac1
   - 支持python 3.13
   - 解决因`transformers 4.51.0` 导致的报错
   - 为部分过时的linux系统（如centos7）做出最后适配，并不再保证后续版本的继续支持，[安装说明](https://github.com/opendatalab/MinerU/issues/1004)
