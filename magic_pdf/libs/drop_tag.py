COLOR_BG_HEADER_TXT_BLOCK = "color_background_header_txt_block"

<<<<<<< HEAD

class DropTag:
    PAGE_NUMBER = "page_no"
    HEADER = "header"
    FOOTER = "footer"
    FOOTNOTE = "footnote"
    NOT_IN_LAYOUT = "not_in_layout"
    SPAN_OVERLAP = "span_overlap"
=======
COLOR_BG_HEADER_TXT_BLOCK = "color_background_header_txt_block"
PAGE_NO = "page-no" # 页码
CONTENT_IN_FOOT_OR_HEADER = 'in-foot-header-area' # 页眉页脚内的文本
VERTICAL_TEXT = 'vertical-text' # 垂直文本
ROTATE_TEXT = 'rotate-text' # 旋转文本
EMPTY_SIDE_BLOCK = 'empty-side-block' # 边缘上的空白没有任何内容的block
ON_IMAGE_TEXT = 'on-image-text' # 文本在图片上
ON_TABLE_TEXT = 'on-table-text' # 文本在表格上
>>>>>>> 83753cbd
<|MERGE_RESOLUTION|>--- conflicted
+++ resolved
@@ -1,15 +1,4 @@
-COLOR_BG_HEADER_TXT_BLOCK = "color_background_header_txt_block"
 
-<<<<<<< HEAD
-
-class DropTag:
-    PAGE_NUMBER = "page_no"
-    HEADER = "header"
-    FOOTER = "footer"
-    FOOTNOTE = "footnote"
-    NOT_IN_LAYOUT = "not_in_layout"
-    SPAN_OVERLAP = "span_overlap"
-=======
 COLOR_BG_HEADER_TXT_BLOCK = "color_background_header_txt_block"
 PAGE_NO = "page-no" # 页码
 CONTENT_IN_FOOT_OR_HEADER = 'in-foot-header-area' # 页眉页脚内的文本
@@ -18,4 +7,12 @@
 EMPTY_SIDE_BLOCK = 'empty-side-block' # 边缘上的空白没有任何内容的block
 ON_IMAGE_TEXT = 'on-image-text' # 文本在图片上
 ON_TABLE_TEXT = 'on-table-text' # 文本在表格上
->>>>>>> 83753cbd
+
+
+class DropTag:
+    PAGE_NUMBER = "page_no"
+    HEADER = "header"
+    FOOTER = "footer"
+    FOOTNOTE = "footnote"
+    NOT_IN_LAYOUT = "not_in_layout"
+    SPAN_OVERLAP = "span_overlap"